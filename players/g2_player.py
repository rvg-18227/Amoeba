--- conflicted
+++ resolved
@@ -547,11 +547,7 @@
             prev_backbone_col = curr_backbone_col
             prev_backbone_row = curr_backbone_row
             new_backbone_col = (prev_backbone_col + 1) % 100
-<<<<<<< HEAD
-            vertical_shift = VERTICAL_SHIFT_LIST[new_backbone_col]
-=======
             teeth_shift = TEETH_SHIFT_LIST[new_backbone_col]
->>>>>>> f2a6940d
             next_comb, next_bridge = self.generate_comb_formation(
                 self.current_size,
                 teeth_shift,
