--- conflicted
+++ resolved
@@ -19,7 +19,7 @@
 #  Miscellaneous
 #------------------------------------------------------------------------------
 
-debug = 1
+debug = 0
 debug_fig = None
 
 
@@ -692,8 +692,6 @@
         )
         return wall_cells
 
-<<<<<<< HEAD
-
     def _get_bridge_V_target_cells(self, size: int, cog: cell, xmax: int) -> list[cell]:
         _, y_cog = cog
         comb_size=min(290,size)
@@ -724,8 +722,6 @@
 
         return comb_targets
 
-
-
     def _get_Vshpae_target(self, size: int, cog: cell) -> list[cell]:
         arm_length =size//2
         print("upper")
@@ -744,15 +740,12 @@
             cur_x-=1
         return bridge_cells
 
-
     def _get_cog(self, curr_state: AmoebaState) -> tuple[int, int]:
         """Compute center of gravity of current Ameoba."""
         ameoba_cells = np.array(list(zip(*np.where(curr_state.amoeba_map == State.ameoba.value))))
         cog = (round(np.average(ameoba_cells[:,0])),round(np.average(ameoba_cells[:,1])))
 
         return cog
-=======
->>>>>>> 2b41017e
     
     def _get_xmax(self, curr_state: AmoebaState) -> int:
         """Returns the x-value of the "rightmost" Ameoba cell.
@@ -808,17 +801,13 @@
 
         return arms_got >= arms_expected
 
-
     def _reach_border(self, curr_state: AmoebaState) -> bool:
         ameoba_xs, ameoba_ys = np.where(curr_state.amoeba_map == State.ameoba.value)
-        #print(ameoba_ys)
         lower_bound=min(ameoba_ys)
         upper_bound=max(ameoba_ys)
-        #print(upper_bound, lower_bound)
         if abs(upper_bound-lower_bound)>= 98:
             return True
         return False
-
 
     def move(
         self, prev_state: AmoebaState, state: AmoebaState, memory: int
@@ -909,14 +898,10 @@
 
         self.strategies = dict(
             random_walk=RandomWalk(metabolism, rng),
-<<<<<<< HEAD
+            box_farm=BoxFarm(metabolism),
             bucket_attack=BucketAttack(
                 metabolism, bucket_width=BUCKET_WIDTH, shift_n=SHIFT_CYCLE
             )
-=======
-            bucket_attack=BucketAttack(metabolism),
-            box_farm=BoxFarm(metabolism)
->>>>>>> 2b41017e
         )
 
     def move(
@@ -949,9 +934,10 @@
 
         # TODO: dynamically select a strategy, possible factors:
         # current_size, metabolism, etc
-        strategy = "box_farm"
+        strategy = "bucket_attack"
 
         return self.strategies[strategy].move(last_percept, current_percept, info)
+
 
 #------------------------------------------------------------------------------
 #  Unit Tests
